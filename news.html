<!DOCTYPE html>
<html lang="en">
<head>
  <meta charset="utf-8" />
  <meta name="viewport" content="width=device-width, initial-scale=1" />
  <title>News | Angers Lab</title>
  <meta name="description" content="Latest news featuring Stephane Angers and Angers Lab biomedical research." />
  <link rel="icon" href="data:image/svg+xml,<svg xmlns='http://www.w3.org/2000/svg' viewBox='0 0 100 100'><rect width='100' height='100' fill='%230a0a0a'/><text x='50' y='58' font-size='60' text-anchor='middle' fill='%23ffffff' font-family='Arial, Helvetica, sans-serif'>A</text></svg>">
  <style>
    :root { --bg:#0b0c10; --panel:#111317; --elev:#161a20; --text:#e9eef5; --muted:#aeb6c2; --brand:#59d5ff; --brand-2:#7bffb1; --link:var(--brand); --maxw:1100px; --radius:18px; --shadow:0 10px 30px rgba(0,0,0,.35) }
    @media (prefers-color-scheme: light){ :root{ --bg:#f6f8fb; --panel:#ffffff; --elev:#f1f4f8; --text:#0f172a; --muted:#4b5563; --brand:#005bff; --brand-2:#00ad6b; --link:#0b63ff } }
    *{box-sizing:border-box} html,body{height:100%}
    body{margin:0;font-family:ui-sans-serif,system-ui,-apple-system,Segoe UI,Roboto,Helvetica,Arial;color:var(--text);
         background:radial-gradient(1200px 600px at 80% -50%, rgba(89,213,255,.15), transparent 60%), radial-gradient(900px 500px at -10% 0%, rgba(123,255,177,.12), transparent 55%), var(--bg);
         line-height:1.55}
    a{color:var(--link);text-decoration:none} a:hover{text-decoration:underline}
    .wrap{max-width:var(--maxw);margin-inline:auto;padding-inline:clamp(16px,3vw,32px)}
    h1{font-size:clamp(28px,4vw,44px);margin:10px 0 8px}
    .lead{color:var(--muted);max-width:72ch}
    .sr-only{position:absolute;width:1px;height:1px;padding:0;margin:-1px;overflow:hidden;clip:rect(0,0,0,0);border:0}
    .mt-1{margin-top:6px}.mt-2{margin-top:12px}.mt-3{margin-top:18px}.mt-4{margin-top:26px}
    /* Canonical site header + nav */
    header { position: sticky; top: 0; z-index: 50; backdrop-filter: saturate(140%) blur(8px); background: linear-gradient(180deg, color-mix(in oklab, var(--bg) 30%, transparent), color-mix(in oklab, var(--bg) 55%, transparent)), url('assets/images/banner-wnt.svg') center/cover no-repeat; border-bottom: 2px solid color-mix(in oklab, var(--text) 10%, transparent); }
    .nav { display: flex; align-items: center; justify-content: space-between; height: 80px; }
    .brand { display: flex; align-items: center; gap: 12px; font-weight: 700; letter-spacing: .2px; }
    .brand .logo { width: 36px; height: 36px; border-radius: 50%; background: linear-gradient(135deg, var(--brand), var(--brand-2)); display: grid; place-items: center; color: #001319; font-weight: 900; box-shadow: var(--shadow); }
    nav ul { list-style: none; margin: 0; padding: 0; display: flex; gap: 22px; align-items: center; }
    nav a { color: var(--text); opacity: .95; font-weight: 700; text-shadow: 0 1px 2px rgba(0,0,0,.25); }
    nav a.active { font-weight: bold; text-decoration: underline; }
    .menu-btn { display: none; background: none; border: none; color: var(--text); font-size: 28px; }
    @media (max-width: 860px) {
      nav ul { display: none; position: absolute; top: 64px; left: 0; right: 0; background: var(--panel); border-bottom: 2px solid color-mix(in oklab, var(--text) 10%, transparent); padding: 12px 18px; flex-direction: column; gap: 8px; }
      .menu-btn { display: inline-block !important; }
      nav ul.open { display: flex !important; }
      body.no-scroll { overflow: hidden; }
    }
    /* News list */
    main{padding:clamp(24px,5vw,48px) 0}
    .news-grid{display:grid;grid-template-columns:repeat(12,1fr);gap:clamp(12px,2vw,20px)}
    .news-card{grid-column:span 12;background:var(--panel);border:1px solid color-mix(in oklab, var(--text) 10%, transparent);border-radius:18px;padding:16px;box-shadow:var(--shadow);display:flex;flex-direction:column;gap:clamp(12px,2vw,18px);min-width:0}
    .news-main{display:flex;flex-direction:column;gap:10px;min-width:0}
    .news-header{display:flex;align-items:flex-start;gap:clamp(12px,2vw,18px)}
    .news-title{margin:0;font-size:18px;line-height:1.35;flex:1;min-width:0}
    .news-thumb{width:clamp(150px,28vw,220px);aspect-ratio:16/9;display:grid;place-items:center;border-radius:14px;overflow:hidden;background:color-mix(in oklab, var(--text) 6%, transparent);box-shadow:inset 0 0 0 1px color-mix(in oklab, var(--text) 8%, transparent);color:var(--muted);text-align:center;font-size:.85rem;padding:8px;position:relative;text-decoration:none;font-weight:600;flex-shrink:0}
    .news-thumb:hover{text-decoration:none}
    .news-thumb img{grid-area:1/1;width:100%;height:100%;object-fit:cover}
    .news-thumb__fallback{grid-area:1/1;padding:0 6px}
    .news-thumb.has-image{color:transparent;background:color-mix(in oklab, var(--text) 4%, transparent)}
    .news-thumb.has-image .news-thumb__fallback{display:none}
    .news-thumb.is-empty{color:var(--muted)}
    .news-actions{justify-content:flex-start}
    @media (max-width:720px){
      .news-header{flex-direction:column;align-items:stretch}
      .news-thumb{width:100%}
    }
    .news-meta{color:var(--muted);font-size:.95rem}
    .news-actions{display:flex;gap:10px;flex-wrap:wrap}
    .chip{display:inline-flex;align-items:center;gap:8px;padding:6px 10px;border-radius:999px;background:color-mix(in oklab, var(--text) 8%, transparent);color:var(--text);font-weight:600}
    .empty{color:var(--muted);padding:14px 0}
    footer{border-top:1px solid color-mix(in oklab, var(--text) 10%, transparent);padding:18px 0 32px;color:var(--muted)}
    .footer-grid{display:grid;grid-template-columns:2fr 1fr 1fr;gap:24px}
    .footer-grid a{color:var(--muted)}
    @media (max-width:820px){ .footer-grid{grid-template-columns:1fr} }
  </style>
</head>
<body>
  <a class="sr-only" href="#main">Skip to content</a>
  <header>\n    <div class="wrap nav">
      <a aria-label="Angers Lab Home" class="brand" href="index.html">
        <span class="logo">A</span>
        <span>Angers Lab<br/><small>Cellular Signaling &amp; Regeneration</small></span>
      </a>
      <nav>
        <button class="menu-btn" aria-label="Open menu" onclick="toggleMenu()" aria-expanded="false">☰</button>
        <ul id="menu">
          <li><a href="index.html">Home</a></li>
          <li><a href="stephane-angers.html">Stephane Angers</a></li>
          <li><a href="research.html">Research</a></li>
          <li><a href="people.html">People</a></li>
          <li><a href="publications.html">Publications</a></li>
          <li><a href="news.html" class="active"><span class="active"></span>News</a></li>
          <li><a href="#contact">Contact</a></li>
        </ul>
      </nav>
    </div>
  </header>

  <main id="main">
    <section class="wrap page-head">
      <span class="chip">Live from the web</span>
      <h1>News</h1>
      <p class="lead">Automatically curated mentions of <b>Stephane Angers</b> in biomedical science contexts. Each item shows the source and date.</p>
    </section>

    <section class="wrap" id="news-section">
      <div id="status" class="news-meta"></div>
      <div id="news" class="news-grid" aria-live="polite"></div>
    </section>
  </main>

  <footer>
    <div class="wrap footer-grid">
      <div>
        <b>Angers Lab</b>
        <p class="mt-1">Cellular Signaling &amp; Regeneration · Donnelly Centre · University of Toronto</p>
      </div>
      <div>
        <b>Navigate</b>
        <nav class="mt-1">
          <a href="stephane-angers.html">Stephane Angers</a><br>
          <a href="research.html">Research</a><br>
          <a href="people.html">People</a><br>
          <a href="publications.html">Publications</a><br>
          <a href="news.html" class="active"><span class="active"></span>News</a>
        </nav>
      </div>
      <div>
        <b>Social</b>
        <p class="mt-1"><a href="#" aria-label="LinkedIn">LinkedIn</a> · <a href="#" aria-label="Google Scholar">Google Scholar</a> · <a href="#" aria-label="ORCID">ORCID</a></p>
        <p class="mt-1">© <span id="year"></span> Angers Lab. All rights reserved.</p>
      </div>
    </div>
  </footer>

  <script>
    // Header menu toggle (matches other pages)
    (function () {
      const btn  = document.querySelector('.menu-btn');
      const menu = document.getElementById('menu');
      if (!btn || !menu) return;
      function set(open) {
        menu.classList.toggle('open', open);
        btn.setAttribute('aria-expanded', String(open));
        document.body.classList.toggle('no-scroll', open);
      }
      window.toggleMenu = () => set(!menu.classList.contains('open'));
      menu.querySelectorAll('a').forEach(a => a.addEventListener('click', () => set(false)));
      window.addEventListener('resize', () => { if (window.innerWidth > 860) set(false); });
    })();
    document.getElementById('year').textContent = new Date().getFullYear();

    // --- News aggregation ---
    (async function loadNews(){
      const statusEl = document.getElementById('status');
      const listEl = document.getElementById('news');

      const KEYWORDS = [
        'wnt','frizzled','β-catenin','beta-catenin','cancer','regeneration','glioblastoma','signaling','donnelly','university of toronto','fgf','surrogate','agonist','endothelial','barrier'
      ];

      const PREVIEW_CACHE = new Map();
      const PREVIEW_META_SELECTORS = [
        'meta[property="og:image:secure_url"]',
        'meta[property="og:image:url"]',
        'meta[property="og:image"]',
        'meta[name="og:image"]',
        'meta[property="twitter:image:src"]',
        'meta[name="twitter:image:src"]',
        'meta[property="twitter:image"]',
        'meta[name="twitter:image"]',
        'meta[property="article:image"]',
        'meta[name="image"]',
        'meta[name="thumbnail"]',
        'meta[property="thumbnail"]',
        'link[rel="image_src"]'
      ];
      const AGGREGATOR_HOST_PATTERNS = [
        /(^|\.)news\.google\./i,
        /(^|\.)news\.yahoo\./i,
        /(^|\.)newssearch\.yahoo\./i,
        /(^|\.)news\.search\.yahoo\./i,
        /(^|\.)google\.com$/i
      ];

      function isLikelyImageUrl(url){
        const trimmed = (url || '').trim();
        if(!trimmed || /^data:/i.test(trimmed)) return false;
        const normalized = trimmed.replace(/^https?:\/\//i, '').replace(/^\/\//, '').trim();
        const bare = trimmed.split('?')[0].split('#')[0];
        if(/\.(jpe?g|png|gif|bmp|webp|avif|heic|heif|svg)$/i.test(bare)) return true;
        const query = trimmed.split('?')[1] || '';
        if(/(format|width|height|quality|image|photo|media|thumb|webp|jpeg|jpg|png|img|size|crop|fit|url=|w=|h=)/i.test(query)) return true;
        return /(image|photo|media|thumbnail|uploads|wp-content|cdn|static|assets|img)/i.test(normalized);
      }

      function isProbablyTinyImage(url){
        const trimmed = (url || '').trim();
        if(!trimmed) return false;
        const lower = trimmed.toLowerCase();
        if(/favicon|sprite|avatar|\/ads\//.test(lower)) return true;
        try {
          const parsed = new URL(trimmed, document.baseURI);
          if(parsed.protocol !== 'http:' && parsed.protocol !== 'https:') return false;
          const dims = [];
          parsed.searchParams.forEach((value, key) => {
            if(/^(w|width|h|height|size|s)$/i.test(key)){
              const num = parseInt(value, 10);
              if(isFinite(num)) dims.push(num);
            }
          });
          if(dims.length && dims.every(num => num > 0 && num <= 96)) return true;
          const path = parsed.pathname.toLowerCase();
          if(/\b(icon|avatar|favicon)\b/.test(path)) return true;
        } catch { /* ignore */ }
        return false;
      }

      function chooseFromSrcset(value){
        if(!value || typeof value !== 'string') return '';
        const entries = value.split(',').map(part => {
          const trimmed = part.trim();
          if(!trimmed) return null;
          const tokens = trimmed.split(/\s+/).filter(Boolean);
          if(!tokens.length) return null;
          const urlPart = tokens.shift();
          let width = 0; let density = 0;
          tokens.forEach(token => {
            if(token.endsWith('w')){
              const parsed = parseInt(token, 10);
              if(isFinite(parsed)) width = parsed;
            } else if(token.endsWith('x')){
              const parsed = parseFloat(token);
              if(isFinite(parsed)) density = parsed;
            }
          });
          return { url: (urlPart || '').trim(), width, density };
        }).filter(entry => entry && entry.url && !/^data:/i.test(entry.url));
        if(!entries.length) return '';
        entries.sort((a, b) => {
          if(a.width !== b.width) return b.width - a.width;
          return b.density - a.density;
        });
        return entries[0]?.url || '';
      }

      function bestFromImageElement(el){
        if(!el) return '';
        const prioritizedAttrs = [
          'data-original', 'data-src', 'data-srcset', 'data-large-image', 'data-lazy-src', 'data-highres', 'data-hires',
          'data-img', 'data-image', 'data-photo', 'data-fullsrc', 'data-full-src', 'srcset', 'src'
        ];
        for(const attr of prioritizedAttrs){
          const val = el.getAttribute(attr);
          if(!val) continue;
          if(attr.includes('srcset')){
            const chosen = chooseFromSrcset(val);
            if(chosen) return chosen;
          } else {
            const trimmed = val.trim();
            if(trimmed && !/^data:/i.test(trimmed) && (attr === 'src' || isLikelyImageUrl(trimmed))) return trimmed;
          }
        }
        if(el.dataset){
          for(const key of Object.keys(el.dataset)){
            if(/(src|image|photo|img)$/i.test(key)){
              const val = el.dataset[key];
              if(val && val.trim() && !/^data:/i.test(val)){
                const trimmed = val.trim();
                if(isLikelyImageUrl(trimmed) || /(^https?:|^\/\/)/i.test(trimmed) || trimmed.startsWith('/')) return trimmed;
              }
            }
          }
        }
        return '';
      }

      function bestFromPicture(el){
        if(!el) return '';
        const sources = el.querySelectorAll('source[srcset], source[data-srcset]');
        for(const source of sources){
          const val = source.getAttribute('srcset') || source.getAttribute('data-srcset');
          const chosen = chooseFromSrcset(val);
          if(chosen) return chosen;
        }
        const img = el.querySelector('img');
        if(img){
          const fromImg = bestFromImageElement(img);
          if(fromImg) return fromImg;
        }
        return '';
      }

      function gatherJsonLdImages(value, out){
        if(!value) return;
        if(typeof value === 'string'){
          const trimmed = value.trim();
          if(trimmed && !/^data:/i.test(trimmed) && isLikelyImageUrl(trimmed)) out.push(trimmed);
          return;
        }
        if(Array.isArray(value)){
          value.forEach(v => gatherJsonLdImages(v, out));
          return;
        }
        if(typeof value === 'object'){
          const keys = Object.keys(value);
          for(const key of ['url','contentUrl','image','imageUrl','thumbnail','thumbnailUrl','logo','@id']){
            if(key in value) gatherJsonLdImages(value[key], out);
          }
          for(const key of keys){
            if(/image|thumbnail|logo/i.test(key)) gatherJsonLdImages(value[key], out);
          }
        }
      }

      function parseJsonLd(text){
        if(!text) return [];
        const trimmed = text.trim();
        if(!trimmed) return [];
        const attempts = [trimmed];
        if(trimmed.startsWith('{') && /}\s*\n\s*{/.test(trimmed)){
          attempts.push('[' + trimmed.replace(/}\s*\n\s*(?={)/g, '},{') + ']');
        }
        for(const attempt of attempts){
          try{ return Array.isArray(JSON.parse(attempt)) ? JSON.parse(attempt) : [JSON.parse(attempt)]; }
          catch{ /* ignore */ }
        }
        return [];
      }

      function findJsonLdImage(doc){
        const scripts = doc.querySelectorAll('script[type="application/ld+json"]');
        for(const script of scripts){
          const candidates = [];
          const parsed = parseJsonLd(script.textContent || '');
          parsed.forEach(node => gatherJsonLdImages(node, candidates));
          const first = candidates.find(val => !!val && !/^data:/i.test(val) && isLikelyImageUrl(val));
          if(first) return first;
        }
        return '';
      }

      function findDocumentImage(doc){
        if(!doc) return '';
        const selectors = [
          'article picture', 'main picture', 'figure picture', 'picture',
          'article img', 'main img', 'figure img', 'amp-img', 'img'
        ];
        for(const selector of selectors){
          const node = doc.querySelector(selector);
          if(!node) continue;
          const picture = node.tagName && node.tagName.toLowerCase() === 'picture'
            ? node
            : (typeof node.closest === 'function' ? node.closest('picture') : null);
          if(picture){
            const fromPicture = bestFromPicture(picture);
            if(fromPicture) return fromPicture;
          }
          if(node.tagName && node.tagName.toLowerCase() === 'amp-img'){
            const amp = node.getAttribute('src') || node.getAttribute('data-src');
            if(amp && amp.trim() && !/^data:/i.test(amp) && (isLikelyImageUrl(amp) || /(^https?:|^\/\/)/i.test(amp) || amp.trim().startsWith('/'))){
              return amp.trim();
            }
          }
          const fromImg = bestFromImageElement(node);
          if(fromImg) return fromImg;
        }
        const preload = doc.querySelector('link[rel="preload"][as="image"], link[rel="prefetch"][as="image"]');
        if(preload){
          const href = preload.getAttribute('href');
          if(href && href.trim() && !/^data:/i.test(href) && isLikelyImageUrl(href)) return href.trim();
        }
        return '';
      }

      function toProxyURL(url){
        if(!url) return '';
        try {
          const normalized = new URL(url, document.baseURI);
          if(normalized.protocol !== 'http:' && normalized.protocol !== 'https:'){
            return '';
          }
          const target = normalized.protocol + '//' + normalized.host + normalized.pathname + normalized.search + normalized.hash;
          return 'https://r.jina.ai/' + target;
        } catch { return ''; }
      }

      function proxiedImageUrl(url){
        if(!url) return '';
        try {
          const parsed = new URL(url, document.baseURI);
          if(parsed.protocol !== 'http:' && parsed.protocol !== 'https:') return '';
<<<<<<< HEAD
          const normalizedHost = parsed.host.replace(/^www\./, '');
          if(normalizedHost === 'images.weserv.nl') return '';
          const prefix = parsed.protocol === 'https:' ? 'ssl:' : '';
          const proxyTarget = prefix + parsed.host + parsed.pathname + (parsed.search || '') + (parsed.hash || '');
=======
          const host = parsed.host.replace(/^www\./, '');
          if(host === 'images.weserv.nl') return '';
          const proxyTarget = parsed.host + parsed.pathname + (parsed.search || '') + (parsed.hash || '');
>>>>>>> 1d629dcf
          return 'https://images.weserv.nl/?url=' + encodeURIComponent(proxyTarget) + '&w=1080&h=608&fit=cover&we=1';
        } catch { return ''; }
      }

      function proxyFetch(url, init){
        const proxied = toProxyURL(url);
        if(!proxied) return Promise.reject(new Error('Invalid URL'));
        const opts = Object.assign({ cache:'no-cache' }, init || {});
        return fetch(proxied, opts);
      }

      function hostFrom(url){
        try { return new URL(url).host.replace(/^www\./,''); } catch { return ''; }
      }

      function isAggregatorUrl(url){
        try {
          const host = new URL(url).host;
          return AGGREGATOR_HOST_PATTERNS.some(re => re.test(host));
        } catch { return false; }
      }

      function safeDecodeURIComponent(str){
        if(typeof str !== 'string') return '';
        try { return decodeURIComponent(str); }
        catch { return ''; }
      }

      function decodeBase64Variant(value){
        if(typeof value !== 'string' || typeof atob !== 'function') return '';
        const sanitized = value.replace(/\s+/g, '').replace(/-/g, '+').replace(/_/g, '/');
        if(!/^[A-Za-z0-9+/=]+$/.test(sanitized)) return '';
        try {
          let padded = sanitized;
          while(padded.length % 4) padded += '=';
          return atob(padded);
        } catch { return ''; }
      }

      function extractUrlFromText(text, base){
        if(typeof text !== 'string' || !text) return '';
        const matches = text.match(/https?:\/\/[^\s"'<>]+/g);
        if(!matches) return '';
        for(const match of matches){
          const candidate = resolveUrlMaybe(match, base);
          if(candidate && !isAggregatorUrl(candidate) && !isLikelyImageUrl(candidate)) return candidate;
        }
        return '';
      }

      function decodeAggregatorLink(value, original){
        if(!value) return '';
        const attempts = new Set();
        const queue = [];
        const push = str => {
          if(typeof str !== 'string' || !str.trim() || attempts.has(str)) return;
          attempts.add(str);
          queue.push(str);
        };
        push(value);
        const resolved = resolveUrlMaybe(value, original);
        if(resolved) push(resolved);
        if(isAggregatorUrl(original)) push(original);

        // decode nested URI components aggressively (handles repeated encoding)
        for(const originalAttempt of Array.from(attempts)){
          let current = originalAttempt;
          let decoded = safeDecodeURIComponent(current);
          let depth = 0;
          while(decoded && decoded !== current && depth < 4){
            push(decoded);
            current = decoded;
            decoded = safeDecodeURIComponent(current);
            depth += 1;
          }
        }

        for(const str of queue){
          const extracted = extractUrlFromText(str, original);
          if(extracted) return extracted;
        }

        const more = new Set(queue);
        queue.forEach(str => {
          if(typeof str !== 'string') return;
          const parts = str.split(/[/?&]/);
          for(const part of parts){
            if(part.length < 8) continue;
            more.add(part);
            const decoded = safeDecodeURIComponent(part);
            if(decoded && decoded !== part) more.add(decoded);
          }
        });

        for(const fragment of more){
          if(typeof fragment !== 'string' || fragment.length < 8) continue;
          const decoded = decodeBase64Variant(fragment);
          if(decoded){
            const extracted = extractUrlFromText(decoded, original);
            if(extracted) return extracted;
          }
        }
        return '';
      }

      function fmtDate(dstr){
        const d = new Date(dstr || '');
        if(!(d instanceof Date) || isNaN(d.getTime())) return dstr || '';
        return d.toLocaleDateString(undefined, {year:'numeric', month:'short', day:'numeric'});
      }

      function includesBioKeywords(text){
        const t = (text||'').toLowerCase();
        return KEYWORDS.some(k => t.includes(k));
      }

      function resolveUrlMaybe(value, base){
        if(!value) return '';
        try { return new URL(value, base || undefined).href; }
        catch { return ''; }
      }

      function normalizeLinkKey(link){
        if(!link) return '';
        try {
          const url = new URL(link, document.baseURI);
          url.hash = '';
          return url.href;
        } catch {
          return String(link || '').trim();
        }
      }

      function mergeItemsWithFeed(localItems, feedItems){
        if(!Array.isArray(localItems) || !localItems.length) return Array.isArray(localItems) ? localItems : [];
        if(!Array.isArray(feedItems) || !feedItems.length) return localItems;
        const lookup = new Map();
        const remember = (key, value) => {
          if(key && !lookup.has(key)) lookup.set(key, value);
        };
        feedItems.forEach(item => {
          if(!item || typeof item !== 'object') return;
          remember(normalizeLinkKey(item.link), item);
          const titleKey = (item.title || '').trim().toLowerCase();
          if(titleKey) remember('title:' + titleKey, item);
        });
        return localItems.map(item => {
          if(!item || typeof item !== 'object') return item;
          const linkKey = normalizeLinkKey(item.link);
          const titleKey = (item.title || '').trim().toLowerCase();
          const match = lookup.get(linkKey) || (titleKey ? lookup.get('title:' + titleKey) : null);
          if(!match) return item;
          return Object.assign({}, match, item);
        });
      }

      function preferExternalArticleUrl(value, original){
        const resolved = resolveUrlMaybe(value, original);
        if(resolved && resolved !== original && !isAggregatorUrl(resolved) && !isLikelyImageUrl(resolved)) return resolved;

        let parsed = null;
        if(resolved){
          try { parsed = new URL(resolved); } catch { parsed = null; }
        }
        if(parsed){
          const nestedParam = parsed.searchParams.get('url') || parsed.searchParams.get('u') || parsed.searchParams.get('target') || parsed.searchParams.get('dest');
          if(nestedParam){
            const nested = resolveUrlMaybe(nestedParam, original);
            if(nested && !isAggregatorUrl(nested) && !isLikelyImageUrl(nested)) return nested;
          }
        }

        if(isAggregatorUrl(original) || (resolved && isAggregatorUrl(resolved))){
          const aggregatorCandidate = decodeAggregatorLink(resolved || value || original, original);
          if(aggregatorCandidate) return aggregatorCandidate;
          const fallback = decodeAggregatorLink(value, original) || decodeAggregatorLink(original, original);
          if(fallback) return fallback;
        }

        if(resolved && resolved !== original && !isLikelyImageUrl(resolved)) return resolved;
        return '';
      }

      function extractRedirectUrl(doc, originalLink, html){
        if(!doc) return '';
        const tryUrl = value => preferExternalArticleUrl(value, originalLink);
        const refresh = doc.querySelector('meta[http-equiv="refresh" i]');
        if(refresh){
          const content = refresh.getAttribute('content') || '';
          const match = content.match(/url=([^;]+)/i);
          if(match){
            const candidate = tryUrl(match[1].trim().replace(/^['"]|['"]$/g, ''));
            if(candidate) return candidate;
          }
        }
        const canonical = doc.querySelector('link[rel="canonical"]');
        if(canonical){
          const candidate = tryUrl(canonical.getAttribute('href'));
          if(candidate) return candidate;
        }
        const ogUrl = doc.querySelector('meta[property="og:url"], meta[name="og:url"]');
        if(ogUrl){
          const candidate = tryUrl(ogUrl.getAttribute('content'));
          if(candidate) return candidate;
        }
        const alt = doc.querySelector('link[rel="alternate"][href]');
        if(alt){
          const candidate = tryUrl(alt.getAttribute('href'));
          if(candidate) return candidate;
        }
        const anchors = doc.querySelectorAll('a[href]');
        for(const anchor of anchors){
          const candidate = tryUrl(anchor.getAttribute('href'));
          if(candidate) return candidate;
        }
        if(typeof html === 'string' && html){
          const matches = html.match(/https?:\/\/[^"'\s<>]+/g) || [];
          for(const raw of matches){
            const cleaned = raw.replace(/&amp;/g, '&');
            const candidate = tryUrl(cleaned);
            if(candidate) return candidate;
          }
        }
        return '';
      }

      function findImageUrlsInText(text, base){
        if(typeof text !== 'string' || !text.trim()) return [];
        const seen = new Set();
        const results = [];
        const push = raw => {
          if(!raw || seen.has(raw)) return;
          const cleaned = raw.replace(/&amp;/g, '&').trim();
          const resolved = resolveUrlMaybe(cleaned, base);
          if(!resolved || !isLikelyImageUrl(resolved) || isProbablyTinyImage(resolved)) return;
          seen.add(raw);
          results.push(resolved);
        };
        const attrRegex = /\b(?:srcset|data-srcset)=(["'])([^"']+)\1/gi;
        let match;
        while((match = attrRegex.exec(text))){
          const chosen = chooseFromSrcset(match[2]);
          if(chosen) push(chosen);
        }
        const simpleAttr = /\b(?:src|data-src|data-original|data-image|data-photo|content|href)=(["'])([^"']+)\1/gi;
        while((match = simpleAttr.exec(text))){
          if(match[2]) push(match[2]);
        }
        const mdRegex = /!\[[^\]]*\]\(([^)]+)\)/g;
        while((match = mdRegex.exec(text))){
          if(match[1]) push(match[1]);
        }
        const urlRegex = /https?:\/\/[^\s"'<>)+]+/g;
        while((match = urlRegex.exec(text))){
          push(match[0]);
        }
        return results;
      }

      function directImageFromItem(item){
        if(!item || typeof item !== 'object') return '';
        const candidates = [
          item.image, item.imageUrl, item.urlToImage, item.thumbnail, item.thumbnailUrl, item.image_link, item.imageLink, item.picture,
          item.enclosure && (typeof item.enclosure === 'string' ? item.enclosure : item.enclosure.url || item.enclosure.link),
          item.media && (item.media.url || item.media.image),
          item['media:content'] && (item['media:content'].url || item['media:content'].href),
          item['media:thumbnail'] && item['media:thumbnail'].url
        ];
        for(const candidate of candidates){
          if(typeof candidate !== 'string') continue;
          const trimmed = candidate.trim();
          if(!trimmed || isProbablyTinyImage(trimmed)) continue;
          return trimmed;
        }
        const htmlSnippets = [item.description, item.summary, item.content, item.contentSnippet, item['content:encoded']];
        for(const snippet of htmlSnippets){
          if(typeof snippet !== 'string' || !snippet.trim()) continue;
          try {
            const parsed = new DOMParser().parseFromString(snippet, 'text/html');
            const docImg = findDocumentImage(parsed);
            if(docImg) return docImg;
            const inlineImg = parsed.querySelector('img');
            if(inlineImg){
              const fromImg = bestFromImageElement(inlineImg);
              if(fromImg) return fromImg;
            }
            const textImgs = findImageUrlsInText(snippet, document.baseURI);
            if(textImgs.length) return textImgs[0];
          } catch {
            /* ignore snippet parse errors */
          }
        }
        return '';
      }

      function ensureThumbFallback(el, text){
        if(!el) return null;
        let fallback = el.querySelector('.news-thumb__fallback');
        if(!fallback){
          fallback = document.createElement('span');
          fallback.className = 'news-thumb__fallback';
          el.appendChild(fallback);
        }
        if(typeof text === 'string') fallback.textContent = text;
        return fallback;
      }

      function displayPreviewImage(el, src, base, onError){
        if(!el) return false;
        const original = (src || '').trim();
        const resolved = /^data:/i.test(original) ? original : resolveUrlMaybe(original, base || document.baseURI);
        if(!resolved) return false;
        const sources = [];
        const seen = new Set();
        const push = value => {
          if(!value || seen.has(value)) return;
          seen.add(value);
          sources.push(value);
        };
        push(resolved);
        if(!/^data:/i.test(resolved)){
          const proxy = proxiedImageUrl(resolved);
          if(proxy) push(proxy);
        }
        if(!sources.length) return false;
        ensureThumbFallback(el, 'Loading preview…');
        Array.from(el.querySelectorAll('img')).forEach(img => img.remove());
        el.classList.remove('is-empty');
        el.classList.remove('has-image');
        const img = document.createElement('img');
        img.alt = '';
        img.loading = 'lazy';
        img.decoding = 'async';
        img.referrerPolicy = 'no-referrer';
        el.appendChild(img);
        const handleFailure = () => {
          img.remove();
          el.classList.remove('has-image');
          el.classList.add('is-empty');
          if(typeof onError === 'function') onError();
          else ensureThumbFallback(el, 'Preview unavailable');
        };
        const tryNext = () => {
          if(!sources.length){
            handleFailure();
            return;
          }
          img.src = sources.shift();
        };
        img.addEventListener('load', () => { el.classList.add('has-image'); }, { once:true });
        img.addEventListener('error', () => {
          if(sources.length){
            tryNext();
            return;
          }
          handleFailure();
        });
        tryNext();
        return true;
      }

      function clamp(value, min, max){
        return Math.min(max, Math.max(min, value));
      }

      function hashCode(str){
        let hash = 0;
        const input = (str || '').trim();
        for(let i = 0; i < input.length; i++){
          hash = (hash << 5) - hash + input.charCodeAt(i);
          hash |= 0;
        }
        return Math.abs(hash);
      }

      function wrapTitleLines(title, maxLength, maxLines){
        const words = (title || '').trim().split(/\s+/).filter(Boolean);
        if(words.length === 0) return ['Latest biomedical news'];
        const lines = [];
        let current = '';
        let index = 0;
        while(index < words.length && lines.length < maxLines){
          const word = words[index];
          const candidate = current ? current + ' ' + word : word;
          if(candidate.length <= maxLength || !current){
            current = candidate;
            index += 1;
          } else {
            lines.push(current);
            current = '';
            if(lines.length === maxLines - 1){
              break;
            }
          }
        }
        if(current && lines.length < maxLines){
          lines.push(current);
        }
        if(lines.length < maxLines && index < words.length){
          lines.push(words.slice(index).join(' '));
        }
        return lines.slice(0, maxLines).map(line => line.trim()).filter(Boolean);
      }

      function sanitizeSvgText(str){
        return (str || '').replace(/[&<>"']/g, ch => ({'&':'&amp;','<':'&lt;','>':'&gt;','"':'&quot;','\'':'&#39;'}[ch]));
      }

      function generatedPreviewDataUrl(item){
        if(!item) return '';
        const title = (item.title || '(untitled)').trim();
        const source = (item.source || hostFrom(item.link) || 'Angers Lab News').trim();
        const hash = hashCode(title + '|' + source);
        const hue = hash % 360;
        const hue2 = (hue + 38) % 360;
        const sat = clamp(55 + (hash % 18), 45, 70);
        const light = clamp(48 + (hash % 10), 42, 60);
        const gradA = `hsl(${hue}, ${sat}%, ${light + 8}%)`;
        const gradB = `hsl(${hue2}, ${sat + 8}%, ${light - 10}%)`;
        const lines = wrapTitleLines(title, 28, 3).map(sanitizeSvgText);
        const safeSource = sanitizeSvgText(source);
        const svg = `<?xml version="1.0" encoding="UTF-8"?>\n` +
          `<svg xmlns="http://www.w3.org/2000/svg" viewBox="0 0 960 540" role="img" aria-label="${sanitizeSvgText(title)}">` +
            `<defs>` +
              `<linearGradient id="g" x1="0" y1="0" x2="1" y2="1">` +
                `<stop offset="0%" stop-color="${gradA}"/>` +
                `<stop offset="100%" stop-color="${gradB}"/>` +
              `</linearGradient>` +
            `</defs>` +
            `<rect width="960" height="540" rx="60" fill="url(#g)"/>` +
            `<g fill="rgba(255,255,255,0.92)" font-family="'Segoe UI', 'Inter', system-ui" font-weight="600">` +
              `<text x="60" y="120" font-size="32" opacity="0.8">${safeSource}</text>` +
              `<text x="60" y="220" font-size="56" line-height="1.2">` +
                lines.map((line, idx) => `<tspan x="60" dy="${idx === 0 ? 0 : 68}">${line}</tspan>`).join('') +
              `</text>` +
            `</g>` +
          `</svg>`;
        return 'data:image/svg+xml;charset=utf-8,' + encodeURIComponent(svg);
      }

      function showNoPreview(el, text, item){
        if(!el) return;
        Array.from(el.querySelectorAll('img')).forEach(img => img.remove());
        el.classList.remove('has-image');
        el.classList.add('is-empty');
        const generated = generatedPreviewDataUrl(item);
        if(generated){
          const ok = displayPreviewImage(el, generated, document.baseURI, () => ensureThumbFallback(el, text || 'Preview unavailable'));
          if(ok) return;
        }
        ensureThumbFallback(el, text || 'Preview unavailable');
      }

      function findMetaImage(doc){
        if(!doc) return '';
        for(const selector of PREVIEW_META_SELECTORS){
          const node = doc.querySelector(selector);
          if(!node) continue;
          const attr = selector.startsWith('link') ? 'href' : 'content';
          const value = node.getAttribute(attr);
          if(value && value.trim()) return value.trim();
        }
        return '';
      }

      async function discoverPreview(link, visited){
        if(!link) return '';
        const seen = visited || new Set();
        if(seen.has(link)) return '';
        seen.add(link);
        if(isAggregatorUrl(link)){
          const decoded = decodeAggregatorLink(link, link);
          if(decoded && !seen.has(decoded)){
            const redirected = await discoverPreview(decoded, seen);
            if(redirected) return redirected;
          }
        }
        try{
          const res = await proxyFetch(link);
          if(!res.ok) throw new Error('HTTP '+res.status);
          const html = await res.text();
          const doc = new DOMParser().parseFromString(html, 'text/html');
          const candidates = [];
          const seenCandidates = new Set();
          const addCandidate = raw => {
            if(!raw) return;
            const resolved = resolveUrlMaybe(raw, link);
            if(!resolved || seenCandidates.has(resolved) || isProbablyTinyImage(resolved)) return;
            seenCandidates.add(resolved);
            candidates.push(resolved);
          };
          const meta = findMetaImage(doc);
          if(meta) addCandidate(meta);
          const jsonLd = findJsonLdImage(doc);
          if(jsonLd) addCandidate(jsonLd);
          const docImage = findDocumentImage(doc);
          if(docImage) addCandidate(docImage);
          const textImages = findImageUrlsInText(html, link);
          if(textImages.length){
            textImages.forEach(addCandidate);
          }
          const redirect = extractRedirectUrl(doc, link, html);
          if(redirect && !seen.has(redirect)){
            const redirected = await discoverPreview(redirect, seen);
            if(redirected) return redirected;
          }
          for(const candidate of candidates){ if(candidate) return candidate; }
        }catch(err){ console.warn('Preview image fetch failed', link, err); }
        return '';
      }

      function getPreviewImage(link){
        if(!link) return Promise.resolve('');
        if(PREVIEW_CACHE.has(link)) return PREVIEW_CACHE.get(link);
        const promise = discoverPreview(link, new Set()).then(src => src || '').catch(() => '');
        PREVIEW_CACHE.set(link, promise);
        return promise;
      }

      // Try a local JSON first if you opt to build it via GitHub Actions
      async function tryLocalJSON(){
        try{
          const r = await fetch('assets/data/news.json', {cache:'no-cache'});
          if(!r.ok) return [];
          const arr = await r.json();
          return Array.isArray(arr) ? arr : [];
        }catch{ return []; }
      }

      async function fetchRSS(url){
        // Use r.jina.ai as a CORS-friendly proxy that returns raw feed text
        const res = await proxyFetch(url);
        if(!res.ok) throw new Error('HTTP '+res.status);
        const xml = await res.text();
        const doc = new DOMParser().parseFromString(xml, 'text/xml');
        const items = Array.from(doc.querySelectorAll('item'));
        function textContent(node, selector){
          const found = node.querySelector(selector);
          return found?.textContent?.trim() || '';
        }
        function attr(el, name){
          if(!el) return '';
          return (el.getAttribute(name) || '').trim();
        }
        function first(node, selectors){
          for(const selector of selectors){
            const match = node.querySelector(selector);
            if(match) return match;
          }
          return null;
        }
        return items.map(it => {
          const linkText = textContent(it, 'link');
          const link = linkText.trim();
          const host = link ? (() => { try { return new URL(link).host.replace(/^www\./,''); } catch { return ''; } })() : '';
          const description = textContent(it, 'description');
          const summary = textContent(it, 'summary');
          const contentEncoded = textContent(it, 'content\\:encoded');
          const enclosureEl = first(it, ['enclosure[url]', 'enclosure']);
          const mediaContentEl = first(it, ['media\\:content[url]', 'media\\:group media\\:content[url]', 'media\\:content', 'media\\:group media\\:content']);
          const mediaThumbEl = first(it, ['media\\:thumbnail[url]', 'media\\:group media\\:thumbnail[url]', 'media\\:thumbnail', 'media\\:group media\\:thumbnail']);
          const imageNode = first(it, ['image url', 'image']);

          const out = {
            title: textContent(it, 'title'),
            link,
            pubDate: textContent(it, 'pubDate'),
            source: textContent(it, 'source') || host,
            description,
            summary,
            'content:encoded': contentEncoded
          };

          if(enclosureEl){
            const enclosureUrl = attr(enclosureEl, 'url') || attr(enclosureEl, 'href');
            if(enclosureUrl){
              out.enclosure = {
                url: enclosureUrl,
                type: attr(enclosureEl, 'type'),
                length: attr(enclosureEl, 'length')
              };
              if(!out.image && isLikelyImageUrl(enclosureUrl)){
                out.image = enclosureUrl;
              }
            }
          }

          if(mediaContentEl){
            const mediaUrl = attr(mediaContentEl, 'url') || attr(mediaContentEl, 'href');
            if(mediaUrl){
              const mediaObj = {
                url: mediaUrl,
                type: attr(mediaContentEl, 'type'),
                medium: attr(mediaContentEl, 'medium'),
                width: attr(mediaContentEl, 'width'),
                height: attr(mediaContentEl, 'height')
              };
              out['media:content'] = mediaObj;
              if(!out.image && (isLikelyImageUrl(mediaUrl) || /^image\//i.test(mediaObj.type) || /image/i.test(mediaObj.medium))){
                out.image = mediaUrl;
              }
            }
          }

          if(mediaThumbEl){
            const thumbUrl = attr(mediaThumbEl, 'url') || attr(mediaThumbEl, 'href');
            if(thumbUrl){
              const thumbObj = {
                url: thumbUrl,
                width: attr(mediaThumbEl, 'width'),
                height: attr(mediaThumbEl, 'height')
              };
              out['media:thumbnail'] = thumbObj;
              if(!out.thumbnail && isLikelyImageUrl(thumbUrl)){
                out.thumbnail = thumbUrl;
              }
            }
          }

          if(imageNode){
            const inline = textContent(imageNode, 'url') || imageNode.textContent?.trim() || '';
            if(inline) out.image = out.image || inline;
          }

          return out;
        });
      }

      async function tryFeeds(){
        const feeds = [
          // Google News RSS — country/language set to CA/en
          'https://news.google.com/rss/search?q=%22Stephane%20Angers%22%20(biomedical%20OR%20Wnt%20OR%20Toronto%20OR%20Donnelly%20Centre%20OR%20cancer%20OR%20signaling)&hl=en-CA&gl=CA&ceid=CA:en',
          // Yahoo News RSS
          'https://news.search.yahoo.com/rss?p=%22Stephane%20Angers%22%20(biomedical%20OR%20Wnt%20OR%20Toronto%20OR%20cancer%20OR%20signaling)'
        ];
        const out = [];
        for(const f of feeds){
          try { out.push(...(await fetchRSS(f))); }
          catch(e) { console.warn('Feed failed', f, e); }
        }
        return out;
      }

      try {
        statusEl.textContent = 'Loading news…';
        statusEl.title = '';
        let usedLocalJSON = false;
        let items = await tryLocalJSON();
        if(items.length > 0){
          usedLocalJSON = true;
          try {
            const feedItems = await tryFeeds();
            if(Array.isArray(feedItems) && feedItems.length){
              const enriched = mergeItemsWithFeed(items, feedItems);
              const seenKeys = new Set();
              enriched.forEach(it => {
                if(!it || typeof it !== 'object') return;
                const key = (it.link || it.title || '').trim();
                if(key) seenKeys.add(key);
              });
              feedItems.forEach(feedItem => {
                if(!feedItem) return;
                const key = (feedItem.link || feedItem.title || '').trim();
                if(!key || seenKeys.has(key)) return;
                seenKeys.add(key);
                enriched.push(feedItem);
              });
              items = enriched;
            }
          } catch (err) {
            console.warn('Feed enrichment failed', err);
          }
        } else {
          items = await tryFeeds();
        }

        // Deduplicate by link/title and filter to biomedical context
        const seen = new Set();
        items = items.filter(it => {
          if(!it || typeof it !== 'object') return false;
          const key = (it.link || it.title).trim();
          if(!key || seen.has(key)) return false;
          seen.add(key);
          const text = (it.title || '') + ' ' + (it.description || '');
          if(usedLocalJSON){ return true; }
          const hasName = /stephane\s+angers/i.test(text) || /stephane\s+angers/i.test(it.link||'');
          return hasName && includesBioKeywords(text + ' ' + (it.link||''));
        });

        // Sort by date desc (falls back to original order if invalid dates)
        items.sort((a,b)=> (new Date(b.pubDate).getTime() || 0) - (new Date(a.pubDate).getTime() || 0));

        listEl.textContent = '';
        if(items.length === 0){
          statusEl.textContent = 'No recent biomedical news found. Try again later or add items to assets/data/news.json.';
          const p = document.createElement('p');
          p.className = 'empty';
          p.textContent = 'Tip: Schedule a GitHub Action to write assets/data/news.json nightly from Google News/Yahoo queries for fully reliable updates.';
          listEl.appendChild(p);
          return;
        }

        statusEl.textContent = 'Showing ' + items.length + ' result' + (items.length>1?'s':'');
        for(const it of items){
          const art = document.createElement('article');
          art.className = 'news-card';
          const main = document.createElement('div');
          main.className = 'news-main';
          const header = document.createElement('div');
          header.className = 'news-header';

          const h = document.createElement('h3');
          h.className = 'news-title';
          const a = document.createElement('a');
          a.href = it.link || '#';
          a.rel = 'noopener noreferrer';
          a.target = '_blank';
          a.textContent = it.title || '(untitled)';
          h.appendChild(a);

          const meta = document.createElement('div');
          meta.className = 'news-meta';
          const src = it.source || (it.link ? new URL(it.link).host.replace(/^www\./,'') : '');
          meta.textContent = [src, fmtDate(it.pubDate)].filter(Boolean).join(' · ');

          const preview = document.createElement(it.link ? 'a' : 'div');
          preview.className = 'news-thumb';
          if(it.link){
            preview.href = it.link;
            preview.target = '_blank';
            preview.rel = 'noopener noreferrer';
            preview.setAttribute('aria-label', 'Open "' + (it.title || 'article') + '" in new tab');
          }
          if(!it.link){
            ensureThumbFallback(preview, 'Preview unavailable');
          }
          header.appendChild(h);
          header.appendChild(preview);

          main.appendChild(header);
          main.appendChild(meta);

          const action = document.createElement('div');
          action.className = 'news-actions';
          const chip = document.createElement('a');
          chip.className = 'chip';
          chip.href = it.link || '#';
          chip.target = '_blank';
          chip.rel = 'noopener noreferrer';
          chip.textContent = 'Read';
          action.appendChild(chip);
          main.appendChild(action);

          art.appendChild(main);
          listEl.appendChild(art);

          const baseUrl = it.link || document.baseURI;
          const inlineImage = directImageFromItem(it);
          let inlineAttempted = false;
          let inlineLoaded = false;
          const useGeneratedFallback = (message) => showNoPreview(preview, message, it);
          const tryInline = (force = false) => {
            if(!inlineImage) return false;
            if(!inlineAttempted || force || !inlineLoaded){
              inlineAttempted = true;
              inlineLoaded = displayPreviewImage(preview, inlineImage, baseUrl, () => {
                inlineLoaded = false;
                useGeneratedFallback();
              });
            }
            return inlineLoaded;
          };

          if(inlineImage){
            tryInline();
          } else if(it.link){
            ensureThumbFallback(preview, 'Loading preview…');
          }

          if(it.link){
            getPreviewImage(it.link).then(src => {
              if(src){
                inlineLoaded = false;
                if(displayPreviewImage(preview, src, it.link, () => {
                  if(!tryInline()) useGeneratedFallback();
                })) return;
              }
              if(!tryInline()) useGeneratedFallback();
            }).catch(() => {
              if(!tryInline()) useGeneratedFallback();
            });
          } else if(!tryInline()){
            useGeneratedFallback('No link available');
          }
        }
      } catch (err){
        statusEl.textContent = 'Failed to load news: ' + err.message;
        statusEl.title = (err && (err.stack || err.message)) || '';
      }
    })();
  </script>
</body>
</html><|MERGE_RESOLUTION|>--- conflicted
+++ resolved
@@ -379,16 +379,9 @@
         try {
           const parsed = new URL(url, document.baseURI);
           if(parsed.protocol !== 'http:' && parsed.protocol !== 'https:') return '';
-<<<<<<< HEAD
-          const normalizedHost = parsed.host.replace(/^www\./, '');
-          if(normalizedHost === 'images.weserv.nl') return '';
-          const prefix = parsed.protocol === 'https:' ? 'ssl:' : '';
-          const proxyTarget = prefix + parsed.host + parsed.pathname + (parsed.search || '') + (parsed.hash || '');
-=======
           const host = parsed.host.replace(/^www\./, '');
           if(host === 'images.weserv.nl') return '';
           const proxyTarget = parsed.host + parsed.pathname + (parsed.search || '') + (parsed.hash || '');
->>>>>>> 1d629dcf
           return 'https://images.weserv.nl/?url=' + encodeURIComponent(proxyTarget) + '&w=1080&h=608&fit=cover&we=1';
         } catch { return ''; }
       }
